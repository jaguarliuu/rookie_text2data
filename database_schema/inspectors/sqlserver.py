from sqlalchemy.sql import text
from .base import BaseInspector
from sqlalchemy.engine import reflection
from urllib.parse import quote_plus

class SQLServerInspector(BaseInspector):
<<<<<<< HEAD
    """SQL Server元数据获取实现"""

    def __init__(self, host, port, database, username, password, schema_name = None, **kwargs):
        super().__init__(host, port, database, username, password, schema_name, **kwargs)
        self.schema_name = schema_name if schema_name != None else 'dbo'
=======
    """SQLServer元数据获取实现"""
    
    def __init__(self, host: str, port: int, database: str,
                 username: str, password: str, schema_name: str = None, **kwargs):
        # 在SQL Server中，schema和database是不同的概念
        # 如果未指定schema，默认使用"dbo"
        schema_name = schema_name or "dbo"
        super().__init__(host, port, database, username, password, schema_name)
>>>>>>> 5b3a43ff
    
    def build_conn_str(self, host: str, port: int, database: str,
                      username: str, password: str) -> str:

        # import os
        # driver = 'ODBC+Driver+17+for+SQL+Server' if os.name == 'posix' else 'SQL Server'
        # driver = 'ODBC+Driver+17+for+SQL+Server'
        return (
            f"mssql+pymssql://{quote_plus(username)}:{quote_plus(password)}"
            f"@{host}:{port}/{database}"
        )
    
    def get_table_names(self, inspector: reflection.Inspector) -> list[str]:
        return inspector.get_table_names(schema=self.schema_name)
    
    def get_table_comment(self, inspector: reflection.Inspector,
                         table_name: str) -> str:
        with self.engine.connect() as conn:
            sql = """
                SELECT ep.value
                FROM sys.tables t
                LEFT JOIN sys.extended_properties ep ON 
                    ep.major_id = t.object_id AND
                    ep.minor_id = 0 AND
                    ep.name = 'MS_Description'
                WHERE t.name = :table_name AND
                      SCHEMA_NAME(t.schema_id) = :schema_name
            """
            return conn.execute(text(sql), {
                'table_name': table_name,
                'schema_name': self.schema_name
            }).scalar() or ""
    
    def get_column_comment(self, inspector: reflection.Inspector,
                          table_name: str, column_name: str) -> str:
        with self.engine.connect() as conn:
            sql = """
                SELECT ep.value
                FROM sys.columns c
                INNER JOIN sys.tables t ON c.object_id = t.object_id
                LEFT JOIN sys.extended_properties ep ON 
                    ep.major_id = c.object_id AND
                    ep.minor_id = c.column_id AND
                    ep.name = 'MS_Description'
                WHERE t.name = :table_name AND
                      c.name = :column_name AND
                      SCHEMA_NAME(t.schema_id) = :schema_name
            """
            return conn.execute(text(sql), {
                'table_name': table_name,
                'column_name': column_name,
                'schema_name': self.schema_name
            }).scalar() or ""
    
    def normalize_type(self, raw_type: str) -> str:
        # 移除括号内的长度或精度信息
        return raw_type.split('(')[0].upper()<|MERGE_RESOLUTION|>--- conflicted
+++ resolved
@@ -4,22 +4,11 @@
 from urllib.parse import quote_plus
 
 class SQLServerInspector(BaseInspector):
-<<<<<<< HEAD
     """SQL Server元数据获取实现"""
 
     def __init__(self, host, port, database, username, password, schema_name = None, **kwargs):
         super().__init__(host, port, database, username, password, schema_name, **kwargs)
         self.schema_name = schema_name if schema_name != None else 'dbo'
-=======
-    """SQLServer元数据获取实现"""
-    
-    def __init__(self, host: str, port: int, database: str,
-                 username: str, password: str, schema_name: str = None, **kwargs):
-        # 在SQL Server中，schema和database是不同的概念
-        # 如果未指定schema，默认使用"dbo"
-        schema_name = schema_name or "dbo"
-        super().__init__(host, port, database, username, password, schema_name)
->>>>>>> 5b3a43ff
     
     def build_conn_str(self, host: str, port: int, database: str,
                       username: str, password: str) -> str:
